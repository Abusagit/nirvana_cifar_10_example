--- conflicted
+++ resolved
@@ -319,12 +319,7 @@
         # optimizer = optim.Adam(model.parameters(), lr=args.lr, weight_decay=args.weight_decay)
         criterion = nn.CrossEntropyLoss()
         
-<<<<<<< HEAD
-        TrainEval(args, config.epochs, model, None, test_loader, None, criterion, device).eval_fn(1)
-=======
-        TrainEval(args, model, None, test_loader, None, criterion, device, epochs=config.epochs).eval_fn(1)
->>>>>>> 0e11f520
-        
+        TrainEval(args, config.epochs, model, None, test_loader, None, criterion, device).eval_fn(1)        
 
         
     copy_out_to_snapshot("checkpoints", dump=True)
